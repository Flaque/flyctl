--- conflicted
+++ resolved
@@ -291,22 +291,13 @@
 """
 
 [scale.vm]
-<<<<<<< HEAD
 usage="vm [flags] [SIZENAME]"
 shortHelp="Change an App's VM to a named size (eg micro-1x, micro-2x, cpu1mem1..."
 longHelp="""Change an application's VM size to one of the named VM sizes. Shows the application's current VM size if no arguments are given. 
 
 Size names include micro-1x, micro-2x, cpu1mem1, cpu2mem2, cpu4mem4 and cpu8mem8.
 
-For a full list of supported sizes, with names and pricing details, use the command **flyctl platform vm-sizes**.
-=======
-usage="vm [flags] [SIZE]"
-shortHelp="Scale the VM size for an App."
-longHelp="""Change the size of the VM to the named size for an application. 
-Shows the application's current VM size if no arguments are given. 
-
-Supported sizes and their names are shown with the command FLYCTL PLATFORM VM-SIZES.
->>>>>>> 959e172d
+For a full list of supported sizes, with names and pricing details, use the command FLYCTL PLATFORM VM-SIZES.
 """
 
 [secrets]
