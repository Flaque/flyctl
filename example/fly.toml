# this example fly.toml file configures flyctl for an app

app = "lingering-cloud-1737"

[build]
  builder = "github.com/superfly/builders//static"

[[services]]
<<<<<<< HEAD
  protocol = "TCP"
  internal_port = 8080
  [port.80]
    handlers = ["HTTP"]
  [port.443]
    handlers = ["TLS","HTTP"]
=======
  handlers = ["http"]
  internal_port = 8080
  port = 80
  protocol = "tcp"

  [[services.http_check]]
    interval = "10s"
    name = "check-0b904b65497f"
    timeout = "2s"
    method = "get"
    path = "/"

[[services]]
  handlers = ["tls","http"]
  internal_port = 8080
  port = 443
  protocol = "tcp"

  [[services.tcp_check]]
    interval = "10s"
    name = "check-acc6f00a5300"
    timeout = "2s"
>>>>>>> 48cf240f
<|MERGE_RESOLUTION|>--- conflicted
+++ resolved
@@ -6,34 +6,19 @@
   builder = "github.com/superfly/builders//static"
 
 [[services]]
-<<<<<<< HEAD
   protocol = "TCP"
   internal_port = 8080
   [port.80]
     handlers = ["HTTP"]
   [port.443]
     handlers = ["TLS","HTTP"]
-=======
-  handlers = ["http"]
-  internal_port = 8080
-  port = 80
-  protocol = "tcp"
-
-  [[services.http_check]]
+  [http_check]
     interval = "10s"
     name = "check-0b904b65497f"
     timeout = "2s"
     method = "get"
     path = "/"
-
-[[services]]
-  handlers = ["tls","http"]
-  internal_port = 8080
-  port = 443
-  protocol = "tcp"
-
-  [[services.tcp_check]]
+  [tcp_check]
     interval = "10s"
     name = "check-acc6f00a5300"
-    timeout = "2s"
->>>>>>> 48cf240f
+    timeout = "2s"